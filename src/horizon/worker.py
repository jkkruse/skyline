from os import kill, system
from redis import StrictRedis, WatchError
from multiprocessing import Process
from Queue import Empty
from msgpack import packb
from time import time, sleep

import logging
import socket
import settings

logger = logging.getLogger("HorizonLog")


class Worker(Process):
    """
    The worker processes chunks from the queue and appends
    the latest datapoints to their respective timesteps in Redis.
    """
    def __init__(self, queue, parent_pid, skip_mini, canary=False):
        super(Worker, self).__init__()
        self.redis_conn = StrictRedis(unix_socket_path = settings.REDIS_SOCKET_PATH)
        self.q = queue
        self.parent_pid = parent_pid
        self.daemon = True
        self.canary = canary
        self.skip_mini = skip_mini

    def check_if_parent_is_alive(self):
        """
        Self explanatory.
        """
        try:
            kill(self.parent_pid, 0)
        except:
            exit(0)

    def in_skip_list(self, metric_name):
        """
        Check if the metric is in SKIP_LIST.
        """
        for to_skip in settings.SKIP_LIST:
            if to_skip in metric_name:
                return True

        return False

    def send_graphite_metric(self, name, value):
        if settings.GRAPHITE_HOST != '':
            sock = socket.socket()
            sock.connect((settings.GRAPHITE_HOST.replace('http://', ''), settings.GRAPHITE_PORT))
            sock.sendall('%s %s %i\n' % (name, value, time()))
            sock.close()
            return True

        return False

    def run(self):
        """
        Called when the process intializes.
        """
        logger.info('started worker')

        FULL_NAMESPACE = settings.FULL_NAMESPACE
        MINI_NAMESPACE = settings.MINI_NAMESPACE
        MAX_RESOLUTION = settings.MAX_RESOLUTION
        full_uniques = FULL_NAMESPACE + 'unique_metrics'
        mini_uniques = MINI_NAMESPACE + 'unique_metrics'
        pipe = self.redis_conn.pipeline()

        while 1:

            # Make sure Redis is up
            try:
                self.redis_conn.ping()
            except:
                logger.error('worker can\'t connect to redis at socket path %s' % settings.REDIS_SOCKET_PATH)
                sleep(10)
                self.redis_conn = StrictRedis(unix_socket_path = settings.REDIS_SOCKET_PATH)
                pipe = self.redis_conn.pipeline()
                continue

            try:
                # Get a chunk from the queue with a 15 second timeout
                chunk = self.q.get(True, 15)
                now = time()

                for metric in chunk:

                    # Check if we should skip it
                    if self.in_skip_list(metric[0]):
                        continue

                    # Bad data coming in
                    if metric[1][0] < now - MAX_RESOLUTION:
                        continue

                    # Append to messagepack main namespace
                    key = ''.join((FULL_NAMESPACE, metric[0]))
                    pipe.append(key, packb(metric[1]))
                    pipe.sadd(full_uniques, key)

                    if not self.skip_mini:
                        # Append to mini namespace
                        mini_key = ''.join((MINI_NAMESPACE, metric[0]))
                        pipe.append(mini_key, packb(metric[1]))
                        pipe.sadd(mini_uniques, mini_key)

                    pipe.execute()

                # Log progress
<<<<<<< HEAD
                if self.canary:
                    logger.info('queue size at %d' % self.q.qsize())
                    if settings.GRAPHITE_HOST != '':
                        host = settings.GRAPHITE_HOST.replace('http://', '')
                        system("echo skyline.horizon.queue_size %i %i | nc -w 3 %s 2003" % (self.q.qsize(), now, host))
=======
                logger.info('queue size at %d' % self.q.qsize())
                self.send_graphite_metric('skyline.horizon.queue_size', self.q.qsize())
>>>>>>> cc951c4a

            except Empty:
                logger.info('worker queue is empty and timed out')
            except WatchError:
                logger.error(key)
            except NotImplementedError:
                pass
            except Exception as e:
                logger.error("worker error: " + str(e))<|MERGE_RESOLUTION|>--- conflicted
+++ resolved
@@ -109,16 +109,9 @@
                     pipe.execute()
 
                 # Log progress
-<<<<<<< HEAD
                 if self.canary:
                     logger.info('queue size at %d' % self.q.qsize())
-                    if settings.GRAPHITE_HOST != '':
-                        host = settings.GRAPHITE_HOST.replace('http://', '')
-                        system("echo skyline.horizon.queue_size %i %i | nc -w 3 %s 2003" % (self.q.qsize(), now, host))
-=======
-                logger.info('queue size at %d' % self.q.qsize())
-                self.send_graphite_metric('skyline.horizon.queue_size', self.q.qsize())
->>>>>>> cc951c4a
+                    self.send_graphite_metric('skyline.horizon.queue_size', self.q.qsize())
 
             except Empty:
                 logger.info('worker queue is empty and timed out')
