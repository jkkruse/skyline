--- conflicted
+++ resolved
@@ -24,21 +24,12 @@
 
 @app.route("/app_settings")
 def app_settings():
-<<<<<<< HEAD
 
     app_settings = {'GRAPHITE_HOST': settings.GRAPHITE_HOST,
                     'OCULUS_HOST': settings.OCULUS_HOST,
-                    'FULL_NAMESPACE': settings.FULL_NAMESPACE
-                   }
+                    'FULL_NAMESPACE': settings.FULL_NAMESPACE,
+                    }
 
-=======
-    app_settings = {
-        'GRAPHITE_HOST': settings.GRAPHITE_HOST,
-        'OCULUS_HOST': settings.OCULUS_HOST,
-        'MINI_NAMESPACE': settings.MINI_NAMESPACE,
-        'FULL_NAMESPACE': settings.FULL_NAMESPACE
-    }
->>>>>>> 4acd05e2
     resp = json.dumps(app_settings)
     return resp, 200
 
